--- conflicted
+++ resolved
@@ -49,39 +49,31 @@
     "@types/mocha": "^5.2.7",
     "@types/node": "^13.1.2",
     "@types/rimraf": "^2.0.3",
-    "@typescript-eslint/eslint-plugin": "^6.20.0",
-    "@typescript-eslint/parser": "^6.20.0",
+    "@typescript-eslint/eslint-plugin": "^6.3.0",
+    "@typescript-eslint/parser": "^6.3.0",
     "chai": "^4.2.0",
-    "eslint": "^8.56.0",
+    "eslint": "^8.46.0",
     "husky": "^5.2.0",
     "mocha": "^10.1.0",
     "nyc": "^15.1.0",
     "ts-loader": "^6.2.1",
     "ts-node": "^8.6.2",
-    "patch-package": "^6.4.7",
-    "rimraf": "^3.0.2",
     "compare-versions": "^3.6.0",
     "find-node-modules": "^2.1.3",
     "get-proxy-settings": "^0.1.13",
-    "node-fetch": "^3.0.0",
     "glob": "^7.2.3",
     "https-proxy-agent": "^7.0.2",
-<<<<<<< HEAD
-    "yargs": "^17.6.2",
-    "typescript": "^4.9.5",
-    "@discoveryjs/json-ext": "^0.5.7",
-    "@jridgewell/sourcemap-codec": "^1.4.15"
-  },
-  "dependencies": {
-    "bsv": "^1.5.6",
-    "json-bigint": "^1.0.0"
-=======
     "json-bigint": "^1.0.0",
     "node-fetch": "^3.0.0",
     "patch-package": "^6.4.7",
     "rimraf": "^3.0.2",
     "yargs": "^17.6.2",
-    "chalk": "2.4.2"
->>>>>>> 5ff3c0d3
+    "chalk": "2.4.2",
+    "@discoveryjs/json-ext": "^0.5.7",
+    "@jridgewell/sourcemap-codec": "^1.4.15",
+    "typescript": "^4.9.5"
+  },
+  "dependencies": {
+    "bsv": "^1.5.6"
   }
 }